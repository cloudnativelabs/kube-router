package controllers

import (
	"errors"
	"fmt"
	"hash/fnv"
	"io/ioutil"
	"math/rand"
	"net"
	"net/http"
	"os"
	"os/exec"
	"reflect"
	"runtime"
	"strconv"
	"strings"
	"sync"
	"syscall"
	"time"

	"github.com/cloudnativelabs/kube-router/app/options"
	"github.com/cloudnativelabs/kube-router/app/watchers"
	"github.com/cloudnativelabs/kube-router/utils"
	"github.com/coreos/go-iptables/iptables"
	"github.com/docker/docker/client"
	"github.com/docker/libnetwork/ipvs"
	"github.com/golang/glog"
	"github.com/prometheus/client_golang/prometheus"
	"github.com/prometheus/client_golang/prometheus/promhttp"
	"github.com/vishvananda/netlink"
	"github.com/vishvananda/netns"
	"golang.org/x/net/context"
	api "k8s.io/api/core/v1"
	"k8s.io/client-go/kubernetes"
)

const (
	KUBE_DUMMY_IF      = "kube-dummy-if"
	KUBE_TUNNEL_IF     = "kube-tunnel-if"
	IFACE_NOT_FOUND    = "Link not found"
	IFACE_HAS_ADDR     = "file exists"
	IFACE_HAS_NO_ADDR  = "cannot assign requested address"
	IPVS_SERVER_EXISTS = "file exists"
	namespace          = "kube_router"
)

var (
	h                *ipvs.Handle
	serviceTotalConn = prometheus.NewGaugeVec(prometheus.GaugeOpts{
		Namespace: namespace,
		Name:      "service_total_connections",
		Help:      "Total incoming conntections made",
	}, []string{"namespace", "service_name", "service_vip", "protocol", "port"})
	servicePacketsIn = prometheus.NewGaugeVec(prometheus.GaugeOpts{
		Namespace: namespace,
		Name:      "service_packets_in",
		Help:      "Total incoming packets",
	}, []string{"namespace", "service_name", "service_vip", "protocol", "port"})
	servicePacketsOut = prometheus.NewGaugeVec(prometheus.GaugeOpts{
		Namespace: namespace,
		Name:      "service_packets_out",
		Help:      "Total outoging packets",
	}, []string{"namespace", "service_name", "service_vip", "protocol", "port"})
	serviceBytesIn = prometheus.NewGaugeVec(prometheus.GaugeOpts{
		Namespace: namespace,
		Name:      "service_bytes_in",
		Help:      "Total incoming bytes",
	}, []string{"namespace", "service_name", "service_vip", "protocol", "port"})
	serviceBytesOut = prometheus.NewGaugeVec(prometheus.GaugeOpts{
		Namespace: namespace,
		Name:      "service_bytes_out",
		Help:      "Total outgoing bytes",
	}, []string{"namespace", "service_name", "service_vip", "protocol", "port"})
	servicePpsIn = prometheus.NewGaugeVec(prometheus.GaugeOpts{
		Namespace: namespace,
		Name:      "service_pps_in",
		Help:      "Incoming packets per second",
	}, []string{"namespace", "service_name", "service_vip", "protocol", "port"})
	servicePpsOut = prometheus.NewGaugeVec(prometheus.GaugeOpts{
		Namespace: namespace,
		Name:      "service_pps_out",
		Help:      "Outoging packets per second",
	}, []string{"namespace", "service_name", "service_vip", "protocol", "port"})
	serviceCPS = prometheus.NewGaugeVec(prometheus.GaugeOpts{
		Namespace: namespace,
		Name:      "service_cps",
		Help:      "Service connections per second",
	}, []string{"namespace", "service_name", "service_vip", "protocol", "port"})
	serviceBpsIn = prometheus.NewGaugeVec(prometheus.GaugeOpts{
		Namespace: namespace,
		Name:      "service_bps_in",
		Help:      "Incoming bytes per second",
	}, []string{"namespace", "service_name", "service_vip", "protocol", "port"})
	serviceBpsOut = prometheus.NewGaugeVec(prometheus.GaugeOpts{
		Namespace: namespace,
		Name:      "service_bps_out",
		Help:      "Outoging bytes per second",
	}, []string{"namespace", "service_name", "service_vip", "protocol", "port"})
<<<<<<< HEAD
	controllerIpvsServices = prometheus.NewGaugeVec(prometheus.GaugeOpts{
		Namespace: namespace,
		Name:      "controller_ipvs_services",
		Help:      "Number of ipvs services in the instance",
	}, []string{})
	controllerPublishMetricsTime = prometheus.NewGaugeVec(prometheus.GaugeOpts{
		Namespace: namespace,
		Name:      "controller_publish_metrics_time",
		Help:      "Time it took to publish metrics",
	}, []string{})
	controllerIpvsServicesSyncTime = prometheus.NewGaugeVec(prometheus.GaugeOpts{
		Namespace: namespace,
		Name:      "controller_ipvs_services_sync_time",
		Help:      "Time it took for controller to sync ipvs services",
	}, []string{})
=======
>>>>>>> 1492f0b2
)

// NetworkServicesController enables local node as network service proxy through IPVS/LVS.
// Support only Kubernetes network services of type NodePort, ClusterIP, and LoadBalancer. For each service a
// IPVS service is created and for each service endpoint a server is added to the IPVS service.
// As services and endpoints are updated, network service controller gets the updates from
// the kubernetes api server and syncs the ipvs configuration to reflect state of services
// and endpoints

// NetworkServicesController struct stores information needed by the controller
type NetworkServicesController struct {
	nodeIP              net.IP
	nodeHostName        string
	syncPeriod          time.Duration
	mu                  sync.Mutex
	serviceMap          serviceInfoMap
	endpointsMap        endpointsInfoMap
	podCidr             string
	masqueradeAll       bool
	globalHairpin       bool
	client              *kubernetes.Clientset
	nodeportBindOnAllIp bool
	MetricsPort         int
	MetricsPath         string
}

// internal representation of kubernetes service
type serviceInfo struct {
	name                     string
	namespace                string
	clusterIP                net.IP
	port                     int
	protocol                 string
	nodePort                 int
	sessionAffinity          bool
	directServerReturn       bool
	scheduler                string
	directServerReturnMethod string
	hairpin                  bool
	externalIPs              []string
	local                    bool
}

// map of all services, with unique service id(namespace name, service name, port) as key
type serviceInfoMap map[string]*serviceInfo

// internal representation of endpoints
type endpointsInfo struct {
	ip   string
	port int
}

// map of all endpoints, with unique service id(namespace name, service name, port) as key
type endpointsInfoMap map[string][]endpointsInfo

// Run periodically sync ipvs configuration to reflect desired state of services and endpoints
func (nsc *NetworkServicesController) Run(stopCh <-chan struct{}, wg *sync.WaitGroup) error {

	t := time.NewTicker(nsc.syncPeriod)
	defer t.Stop()
	defer wg.Done()

	glog.Infof("Starting network services controller")

	// enable masquerad rule
	err := ensureMasqueradeIptablesRule(nsc.masqueradeAll, nsc.podCidr)
	if err != nil {
		return errors.New("Failed to do add masquerad rule in POSTROUTING chain of nat table due to: %s" + err.Error())
	}

	// register metrics
	prometheus.MustRegister(serviceBpsIn)
	prometheus.MustRegister(serviceBpsOut)
	prometheus.MustRegister(serviceBytesIn)
	prometheus.MustRegister(serviceBytesOut)
	prometheus.MustRegister(serviceCPS)
	prometheus.MustRegister(servicePacketsIn)
	prometheus.MustRegister(servicePacketsOut)
	prometheus.MustRegister(servicePpsIn)
	prometheus.MustRegister(servicePpsOut)
	prometheus.MustRegister(serviceTotalConn)
	prometheus.MustRegister(controllerIpvsServices)
	prometheus.MustRegister(controllerPublishMetricsTime)
	prometheus.MustRegister(controllerIpvsServicesSyncTime)

	http.Handle(nsc.MetricsPath, promhttp.Handler())
	go http.ListenAndServe(":"+strconv.Itoa(nsc.MetricsPort), nil)

	// enable ipvs connection tracking
	err = ensureIpvsConntrack()
	if err != nil {
		return errors.New("Failed to do sysctl net.ipv4.vs.conntrack=1 due to: %s" + err.Error())
	}

	// loop forever unitl notified to stop on stopCh
	for {
		select {
		case <-stopCh:
			glog.Infof("Shutting down network services controller")
			return nil
		default:
		}

		if watchers.PodWatcher.HasSynced() && watchers.NetworkPolicyWatcher.HasSynced() {
			glog.Infof("Performing periodic sync of ipvs services")
			nsc.sync()
		} else {
			continue
		}

		select {
		case <-stopCh:
			glog.Infof("Shutting down network services controller")
			return nil
		case <-t.C:
		}
	}
}

func (nsc *NetworkServicesController) sync() {
	nsc.mu.Lock()
	defer nsc.mu.Unlock()

	nsc.serviceMap = buildServicesInfo()
	nsc.endpointsMap = buildEndpointsInfo()
	err := nsc.syncHairpinIptablesRules()
	if err != nil {
		glog.Errorf("Error syncing hairpin iptable rules: %s", err.Error())
	}
	nsc.syncIpvsServices(nsc.serviceMap, nsc.endpointsMap)
	nsc.publishMetrics(nsc.serviceMap)
}

// OnEndpointsUpdate handle change in endpoints update from the API server
func (nsc *NetworkServicesController) OnEndpointsUpdate(endpointsUpdate *watchers.EndpointsUpdate) {

	nsc.mu.Lock()
	defer nsc.mu.Unlock()

	glog.Infof("Received endpoints update from watch API")
	if !(watchers.ServiceWatcher.HasSynced() && watchers.EndpointsWatcher.HasSynced()) {
		glog.Infof("Skipping ipvs server sync as local cache is not synced yet")
	}

	// build new endpoints map to reflect the change
	newEndpointsMap := buildEndpointsInfo()

	if len(newEndpointsMap) != len(nsc.endpointsMap) || !reflect.DeepEqual(newEndpointsMap, nsc.endpointsMap) {
		nsc.endpointsMap = newEndpointsMap
		nsc.syncIpvsServices(nsc.serviceMap, nsc.endpointsMap)
	} else {
		glog.Infof("Skipping ipvs server sync on endpoints because nothing changed")
	}
}

// OnServiceUpdate handle change in service update from the API server
func (nsc *NetworkServicesController) OnServiceUpdate(serviceUpdate *watchers.ServiceUpdate) {

	nsc.mu.Lock()
	defer nsc.mu.Unlock()

	glog.Infof("Received service update from watch API")
	if !(watchers.ServiceWatcher.HasSynced() && watchers.EndpointsWatcher.HasSynced()) {
		glog.Infof("Skipping ipvs server sync as local cache is not synced yet")
	}

	// build new services map to reflect the change
	newServiceMap := buildServicesInfo()

	if len(newServiceMap) != len(nsc.serviceMap) || !reflect.DeepEqual(newServiceMap, nsc.serviceMap) {
		nsc.serviceMap = newServiceMap
		nsc.syncIpvsServices(nsc.serviceMap, nsc.endpointsMap)
	} else {
		glog.Infof("Skipping ipvs server sync on service update because nothing changed")
	}
}

type externalIPService struct {
	ipvsSvc    *ipvs.Service
	externalIp string
}

// sync the ipvs service and server details configured to reflect the desired state of services and endpoint
// as learned from services and endpoints information from the api server
func (nsc *NetworkServicesController) syncIpvsServices(serviceInfoMap serviceInfoMap, endpointsInfoMap endpointsInfoMap) error {

	var ipvsSvcs []*ipvs.Service
	start := time.Now()
	defer func() {
		endTime := time.Since(start)
		controllerIpvsServicesSyncTime.WithLabelValues().Set(float64(endTime))
		glog.Infof("sync ipvs services took %v", endTime)
	}()

	dummyVipInterface, err := getKubeDummyInterface()
	if err != nil {
		return errors.New("Failed creating dummy interface: " + err.Error())
	}

	glog.Infof("Setting up policy routing required for Direct Server Return functionality.")
	err = setupPolicyRoutingForDSR()
	if err != nil {
		return errors.New("Failed setup PBR for DSR due to: " + err.Error())
	}
	glog.Infof("Custom routing table " + customDSRRouteTableName + " required for Direct Server Return is setup as expected.")

	glog.Infof("Setting up custom route table required to add routes for external IP's.")
	err = setupRoutesForExternalIPForDSR(serviceInfoMap)
	if err != nil {
		glog.Errorf("Failed setup custom routing table required to add routes for external IP's due to: " + err.Error())
		return errors.New("Failed setup custom routing table required to add routes for external IP's due to: " + err.Error())
	}
	glog.Infof("Custom routing table " + externalIPRouteTableName + " required for Direct Server Return is setup as expected.")

	// map of active services and service endpoints
	activeServiceEndpointMap := make(map[string][]string)

	ipvsSvcs, err = h.GetServices()
	if err != nil {
		return errors.New("Failed get list of IPVS services due to: " + err.Error())
	}

	for k, svc := range serviceInfoMap {
		var protocol uint16
		if svc.protocol == "tcp" {
			protocol = syscall.IPPROTO_TCP
		} else {
			protocol = syscall.IPPROTO_UDP
		}

		// assign cluster IP of the service to the dummy interface so that its routable from the pod's on the node
		vip := &netlink.Addr{IPNet: &net.IPNet{IP: svc.clusterIP, Mask: net.IPv4Mask(255, 255, 255, 255)}, Scope: syscall.RT_SCOPE_LINK}
		err := netlink.AddrAdd(dummyVipInterface, vip)
		if err != nil && err.Error() != IFACE_HAS_ADDR {
			glog.Errorf("Failed to assign cluster ip %s to dummy interface %s", svc.clusterIP.String(), err.Error())
			continue
		}

		// create IPVS service for the service to be exposed through the cluster ip
		ipvsClusterVipSvc, err := ipvsAddService(ipvsSvcs, svc.clusterIP, protocol, uint16(svc.port), svc.sessionAffinity, svc.scheduler)
		if err != nil {
			glog.Errorf("Failed to create ipvs service for cluster ip: %s", err.Error())
			continue
		}
		var clusterServiceId = generateIpPortId(svc.clusterIP.String(), svc.protocol, strconv.Itoa(svc.port))
		activeServiceEndpointMap[clusterServiceId] = make([]string, 0)

		// create IPVS service for the service to be exposed through the nodeport
		var ipvsNodeportSvcs []*ipvs.Service

		var nodeServiceIds []string

		if svc.nodePort != 0 {
			if nsc.nodeportBindOnAllIp {
				// bind on all interfaces instead
				addrs, err := getAllLocalIPs()

				if err != nil {
					glog.Errorf("Could not get list of system addresses for ipvs services: %s", err.Error())
					continue
				}

				if len(addrs) == 0 {
					glog.Errorf("No IP addresses returned for nodeport service creation!")
					continue
				}

				ipvsNodeportSvcs = make([]*ipvs.Service, len(addrs))
				nodeServiceIds = make([]string, len(addrs))

				for i, addr := range addrs {
					ipvsNodeportSvcs[i], err = ipvsAddService(ipvsSvcs, addr.IP, protocol, uint16(svc.nodePort), svc.sessionAffinity, svc.scheduler)
					if err != nil {
						glog.Errorf("Failed to create ipvs service for node port due to: %s", err.Error())
						continue
					}

					nodeServiceIds[i] = generateIpPortId(addr.IP.String(), svc.protocol, strconv.Itoa(svc.nodePort))
					activeServiceEndpointMap[nodeServiceIds[i]] = make([]string, 0)
				}
			} else {
				ipvsNodeportSvcs = make([]*ipvs.Service, 1)
				ipvsNodeportSvcs[0], err = ipvsAddService(ipvsSvcs, nsc.nodeIP, protocol, uint16(svc.nodePort), svc.sessionAffinity, svc.scheduler)
				if err != nil {
					glog.Errorf("Failed to create ipvs service for node port due to: %s", err.Error())
					continue
				}

				nodeServiceIds = make([]string, 1)
				nodeServiceIds[0] = generateIpPortId(nsc.nodeIP.String(), svc.protocol, strconv.Itoa(svc.nodePort))
				activeServiceEndpointMap[nodeServiceIds[0]] = make([]string, 0)
			}
		}

		endpoints := endpointsInfoMap[k]

		externalIpServices := make([]externalIPService, 0)
		// create IPVS service for the service to be exposed through the external IP's
		// For external IP (which are meant for ingress traffic) Kube-router setsup IPVS services
		// based on FWMARK to enable Direct server return functionality. DSR requires a director
		// without a VIP http://www.austintek.com/LVS/LVS-HOWTO/HOWTO/LVS-HOWTO.routing_to_VIP-less_director.html
		// to avoid martian packets
		for _, externalIP := range svc.externalIPs {
			var externalIpServiceId string
			if svc.directServerReturn && svc.directServerReturnMethod == "tunnel" {
				ipvsExternalIPSvc, err := ipvsAddFWMarkService(net.ParseIP(externalIP), protocol, uint16(svc.port), svc.sessionAffinity, svc.scheduler)
				if err != nil {
					glog.Errorf("Failed to create ipvs service for External IP: %s due to: %s", externalIP, err.Error())
					continue
				}
				externalIpServices = append(externalIpServices, externalIPService{ipvsSvc: ipvsExternalIPSvc, externalIp: externalIP})
				fwMark := generateFwmark(externalIP, svc.protocol, strconv.Itoa(svc.port))
				externalIpServiceId = fmt.Sprint(fwMark)

				// ensure there is iptable mangle table rule to FWMARK the packet
				err = setupMangleTableRule(externalIP, svc.protocol, strconv.Itoa(svc.port), externalIpServiceId)
				if err != nil {
					glog.Errorf("Failed to setup mangle table rule to FMWARD the traffic to external IP")
					continue
				}

				// ensure VIP less director. we dont assign VIP to any interface
				eip := &netlink.Addr{IPNet: &net.IPNet{IP: net.ParseIP(externalIP), Mask: net.IPv4Mask(255, 255, 255, 255)}, Scope: syscall.RT_SCOPE_LINK}
				err = netlink.AddrDel(dummyVipInterface, eip)
				if err != nil && err.Error() != IFACE_HAS_NO_ADDR {
					glog.Errorf("Failed to verify is external ip %s is assocated with dummy interface %s due to %s", externalIP, KUBE_DUMMY_IF, err.Error())
				}

				// do policy routing to deliver the packet locally so that IPVS can pick the packet
				err = routeVIPTrafficToDirector("0x" + fmt.Sprintf("%x", fwMark))
				if err != nil {
					glog.Errorf("Failed to setup ip rule to lookup traffic to external IP: %s through custom "+
						"route table due to ", externalIP, err.Error())
					continue
				}
			} else {
				// ensure director with vip assigned
				eip := &netlink.Addr{IPNet: &net.IPNet{IP: net.ParseIP(externalIP), Mask: net.IPv4Mask(255, 255, 255, 255)}, Scope: syscall.RT_SCOPE_LINK}
				err := netlink.AddrAdd(dummyVipInterface, eip)
				if err != nil && err.Error() != IFACE_HAS_ADDR {
					glog.Errorf("Failed to assign external ip %s to dummy interface %s due to %s", externalIP, KUBE_DUMMY_IF, err.Error())
				}

				// create IPVS service for the service to be exposed through the external ip
				ipvsExternalIPSvc, err := ipvsAddService(ipvsSvcs, net.ParseIP(externalIP), protocol, uint16(svc.port), svc.sessionAffinity, svc.scheduler)
				if err != nil {
					glog.Errorf("Failed to create ipvs service for external ip: %s due to %s", externalIP, err.Error())
					continue
				}
				externalIpServices = append(externalIpServices, externalIPService{ipvsSvc: ipvsExternalIPSvc, externalIp: externalIP})
				externalIpServiceId = generateIpPortId(externalIP, svc.protocol, strconv.Itoa(svc.port))

				// ensure there is NO iptable mangle table rule to FWMARK the packet
				fwMark := fmt.Sprint(generateFwmark(externalIP, svc.protocol, strconv.Itoa(svc.port)))
				err = cleanupMangleTableRule(externalIP, svc.protocol, strconv.Itoa(svc.port), fwMark)
				if err != nil {
					glog.Errorf("Failed to verify and cleanup any mangle table rule to FMWARD the traffic to external IP due to " + err.Error())
					continue
				}
			}

			activeServiceEndpointMap[externalIpServiceId] = make([]string, 0)
			for _, endpoint := range endpoints {
				activeServiceEndpointMap[externalIpServiceId] =
					append(activeServiceEndpointMap[externalIpServiceId], endpoint.ip)
			}
		}

		// add IPVS remote server to the IPVS service
		for _, endpoint := range endpoints {
			dst := ipvs.Destination{
				Address:       net.ParseIP(endpoint.ip),
				AddressFamily: syscall.AF_INET,
				Port:          uint16(endpoint.port),
				Weight:        1,
			}

			err := ipvsAddServer(ipvsClusterVipSvc, &dst, false, nsc.podCidr)
			if err != nil {
				glog.Errorf(err.Error())
			}

			activeServiceEndpointMap[clusterServiceId] =
				append(activeServiceEndpointMap[clusterServiceId], endpoint.ip)

			if svc.nodePort != 0 {
				for i := 0; i < len(ipvsNodeportSvcs); i++ {
					err := ipvsAddServer(ipvsNodeportSvcs[i], &dst, svc.local, nsc.podCidr)
					if err != nil {
						glog.Errorf(err.Error())
					}

					activeServiceEndpointMap[nodeServiceIds[i]] =
						append(activeServiceEndpointMap[clusterServiceId], endpoint.ip)
				}
			}

			for _, externalIpService := range externalIpServices {

				if svc.directServerReturn && svc.directServerReturnMethod == "tunnel" {
					dst.ConnectionFlags = ipvs.ConnectionFlagTunnel
				}

				// add server to IPVS service
				err := ipvsAddServer(externalIpService.ipvsSvc, &dst, svc.local, nsc.podCidr)
				if err != nil {
					glog.Errorf(err.Error())
				}

				// For now just support IPVS tunnel mode, we can add other ways of DSR in future
				if svc.directServerReturn && svc.directServerReturnMethod == "tunnel" {

					podObj, err := getPodObjectForEndpoint(endpoint.ip)
					if err != nil {
						glog.Errorf("Failed to find endpoint with ip: " + endpoint.ip + ". so skipping peparing endpoint for DSR")
						continue
					}

					// we are only concerned with endpoint pod running on current node
					if strings.Compare(podObj.Status.HostIP, nsc.nodeIP.String()) != 0 {
						continue
					}

					containerID := strings.TrimPrefix(podObj.Status.ContainerStatuses[0].ContainerID, "docker://")
					if containerID == "" {
						glog.Errorf("Failed to find container id for the endpoint with ip: " + endpoint.ip + " so skipping peparing endpoint for DSR")
						continue
					}

					err = prepareEndpointForDsr(containerID, endpoint.ip, externalIpService.externalIp)
					if err != nil {
						glog.Errorf("Failed to prepare endpoint %s to do direct server return due to %s", endpoint.ip, err.Error())
					}
				}
			}
		}
	}

	// cleanup stale ipvs service and servers
	glog.Infof("Cleaning up if any, old ipvs service and servers which are no longer needed")
	ipvsSvcs, err = h.GetServices()

	if err != nil {
		return errors.New("Failed to list IPVS services: " + err.Error())
	}
	var protocol string
	for _, ipvsSvc := range ipvsSvcs {
		if ipvsSvc.Protocol == syscall.IPPROTO_TCP {
			protocol = "tcp"
		} else {
			protocol = "udp"
		}
		var key string
		if ipvsSvc.Address != nil {
			key = generateIpPortId(ipvsSvc.Address.String(), protocol, strconv.Itoa(int(ipvsSvc.Port)))
		} else if ipvsSvc.FWMark != 0 {
			key = fmt.Sprint(ipvsSvc.FWMark)
		} else {
			continue
		}

		endpoints, ok := activeServiceEndpointMap[key]
		if !ok {
			glog.Infof("Found a IPVS service %s which is no longer needed so cleaning up",
				ipvsServiceString(ipvsSvc))
			err := h.DelService(ipvsSvc)
			if err != nil {
				glog.Errorf("Failed to delete stale IPVS service %s due to:",
					ipvsServiceString(ipvsSvc), err.Error())
				continue
			}
		} else {
			dsts, err := h.GetDestinations(ipvsSvc)
			if err != nil {
				glog.Errorf("Failed to get list of servers from ipvs service")
			}
			for _, dst := range dsts {
				validEp := false
				for _, ep := range endpoints {
					if ep == dst.Address.String() {
						validEp = true
						break
					}
				}
				if !validEp {
					glog.Infof("Found a destination %s in service %s which is no longer needed so cleaning up",
						ipvsDestinationString(dst), ipvsServiceString(ipvsSvc))
					err := h.DelDestination(ipvsSvc, dst)
					if err != nil {
						glog.Errorf("Failed to delete destination %s from ipvs service %s",
							ipvsDestinationString(dst), ipvsServiceString(ipvsSvc))
					}

					// flush conntrack when endpoint for a UDP service changes
					if ipvsSvc.Protocol == syscall.IPPROTO_UDP {
						_, err := exec.Command("conntrack", "-D", "--orig-dst", dst.Address.String(), "-p", "udp", "--dport", strconv.Itoa(int(dst.Port))).Output()
						if err != nil {
							glog.Error("Failed to delete conntrack entry for endpoint: " + dst.Address.String() + ":" + strconv.Itoa(int(dst.Port)) + " due to " + err.Error())
						}
						glog.Infof("Deleted conntrack entry for endpoint: " + dst.Address.String() + ":" + strconv.Itoa(int(dst.Port)))
					}
				}
			}
		}
	}
	glog.Infof("IPVS servers and services are synced to desired state!!")
	return nil
}

func getPodObjectForEndpoint(endpointIP string) (*api.Pod, error) {
	for _, pod := range watchers.PodWatcher.List() {
		if strings.Compare(pod.Status.PodIP, endpointIP) == 0 {
			return pod, nil
		}
	}
	return nil, errors.New("Failed to find pod with ip " + endpointIP)
}

// This function does the following
// - get the pod corresponding to the endpoint ip
// - get the container id from pod spec
// - from the container id, use docker client to get the pid
// - enter process network namespace and create ipip tunnel
// - add VIP to the tunnel interface
// - disable rp_filter
func prepareEndpointForDsr(containerId string, endpointIP string, vip string) error {

	// FIXME: its possible switch namespaces may never work safely in GO without hacks.
	//	 https://groups.google.com/forum/#!topic/golang-nuts/ss1gEOcehjk/discussion
	//	 https://www.weave.works/blog/linux-namespaces-and-go-don-t-mix
	// Dont know if same issue, but seen namespace issue, so adding
	// logs and boilerplate code and verbose logs for diagnosis

	runtime.LockOSThread()
	defer runtime.UnlockOSThread()

	var activeNetworkNamespaceHandle netns.NsHandle

	hostNetworkNamespaceHandle, err := netns.Get()
	if err != nil {
		return errors.New("Failed to get namespace due to " + err.Error())
	}
	defer hostNetworkNamespaceHandle.Close()

	activeNetworkNamespaceHandle, err = netns.Get()
	glog.Infof("Current network namespace before netns.Set: " + activeNetworkNamespaceHandle.String())
	activeNetworkNamespaceHandle.Close()

	client, err := client.NewEnvClient()
	if err != nil {
		return errors.New("Failed to get docker client due to " + err.Error())
	}

	containerSpec, err := client.ContainerInspect(context.Background(), containerId)
	if err != nil {
		return errors.New("Failed to get docker container spec due to " + err.Error())
	}

	pid := containerSpec.State.Pid
	endpointNamespaceHandle, err := netns.GetFromPid(pid)
	if err != nil {
		return errors.New("Failed to get endpoint namespace due to " + err.Error())
	}
	defer endpointNamespaceHandle.Close()

	err = netns.Set(endpointNamespaceHandle)
	if err != nil {
		return errors.New("Failed to enter to endpoint namespace due to " + err.Error())
	}

	activeNetworkNamespaceHandle, err = netns.Get()
	glog.Infof("Current network namespace after netns.Set to container network namespace: " + activeNetworkNamespaceHandle.String())
	activeNetworkNamespaceHandle.Close()

	// TODO: fix boilerplate `netns.Set(hostNetworkNamespaceHandle)` code. Need a robust
	// way to switch back to old namespace, pretty much all things will go wrong if we dont switch back

	// create a ipip tunnel interface inside the endpoint container
	tunIf, err := netlink.LinkByName(KUBE_TUNNEL_IF)
	if err != nil {
		if err.Error() != IFACE_NOT_FOUND {
			netns.Set(hostNetworkNamespaceHandle)
			activeNetworkNamespaceHandle, err = netns.Get()
			glog.Infof("Current network namespace after revert namespace to host network namespace: " + activeNetworkNamespaceHandle.String())
			activeNetworkNamespaceHandle.Close()
			return errors.New("Failed to verify if ipip tunnel interface exists in endpoint " + endpointIP + " namespace due to " + err.Error())
		}

		glog.Infof("Could not find tunnel interface " + KUBE_TUNNEL_IF + " in endpoint " + endpointIP + " so creating one.")
		ipTunLink := netlink.Iptun{
			LinkAttrs: netlink.LinkAttrs{Name: KUBE_TUNNEL_IF},
			Local:     net.ParseIP(endpointIP),
		}
		err = netlink.LinkAdd(&ipTunLink)
		if err != nil {
			netns.Set(hostNetworkNamespaceHandle)
			activeNetworkNamespaceHandle, err = netns.Get()
			glog.Infof("Current network namespace after revert namespace to host network namespace: " + activeNetworkNamespaceHandle.String())
			activeNetworkNamespaceHandle.Close()
			return errors.New("Failed to add ipip tunnel interface in endpoint namespace due to " + err.Error())
		}

		// TODO: this is ugly, but ran into issue multiple times where interface did not come up quickly.
		// need to find the root cause
		for retry := 0; retry < 60; retry++ {
			time.Sleep(1000 * time.Millisecond)
			tunIf, err = netlink.LinkByName(KUBE_TUNNEL_IF)
			if err != nil && err.Error() == IFACE_NOT_FOUND {
				continue
			}
		}

		if err != nil {
			netns.Set(hostNetworkNamespaceHandle)
			activeNetworkNamespaceHandle, err = netns.Get()
			glog.Infof("Current network namespace after revert namespace to host network namespace: " + activeNetworkNamespaceHandle.String())
			activeNetworkNamespaceHandle.Close()
			return errors.New("Failed to get " + KUBE_TUNNEL_IF + " tunnel interface handle due to " + err.Error())
		}

		glog.Infof("Successfully created tunnel interface " + KUBE_TUNNEL_IF + " in endpoint " + endpointIP + ".")
	}

	// bring the tunnel interface up
	err = netlink.LinkSetUp(tunIf)
	if err != nil {
		netns.Set(hostNetworkNamespaceHandle)
		activeNetworkNamespaceHandle, err = netns.Get()
		glog.Infof("Current network namespace after revert namespace to host network namespace: " + activeNetworkNamespaceHandle.String())
		activeNetworkNamespaceHandle.Close()
		return errors.New("Failed to bring up ipip tunnel interface in endpoint namespace due to " + err.Error())
	}

	// assign VIP to the KUBE_TUNNEL_IF interface
	netlinkVip := &netlink.Addr{IPNet: &net.IPNet{IP: net.ParseIP(vip),
		Mask: net.IPv4Mask(255, 255, 255, 255)}, Scope: syscall.RT_SCOPE_LINK}
	err = netlink.AddrAdd(tunIf, netlinkVip)
	if err != nil && err.Error() != IFACE_HAS_ADDR {
		netns.Set(hostNetworkNamespaceHandle)
		activeNetworkNamespaceHandle, err = netns.Get()
		glog.Infof("Current network namespace after revert namespace to host network namespace: " + activeNetworkNamespaceHandle.String())
		activeNetworkNamespaceHandle.Close()
		return errors.New("Failed to assign vip " + vip + " to kube-tunnel-if interface ")
	}
	glog.Infof("Successfully assinged VIP: " + vip + " in endpoint " + endpointIP + ".")

	// disable rp_filter on all interface
	err = ioutil.WriteFile("/proc/sys/net/ipv4/conf/kube-tunnel-if/rp_filter", []byte(strconv.Itoa(0)), 0640)
	if err != nil {
		netns.Set(hostNetworkNamespaceHandle)
		activeNetworkNamespaceHandle, err = netns.Get()
		glog.Infof("Current network namespace after revert namespace to host network namespace: " + activeNetworkNamespaceHandle.String())
		activeNetworkNamespaceHandle.Close()
		return errors.New("Failed to disable rp_filter on kube-tunnel-if in the endpoint container")
	}

	err = ioutil.WriteFile("/proc/sys/net/ipv4/conf/eth0/rp_filter", []byte(strconv.Itoa(0)), 0640)
	if err != nil {
		netns.Set(hostNetworkNamespaceHandle)
		activeNetworkNamespaceHandle, err = netns.Get()
		glog.Infof("Current network namespace after revert namespace to host network namespace: " + activeNetworkNamespaceHandle.String())
		activeNetworkNamespaceHandle.Close()
		return errors.New("Failed to disable rp_filter on eth0 in the endpoint container")
	}

	err = ioutil.WriteFile("/proc/sys/net/ipv4/conf/all/rp_filter", []byte(strconv.Itoa(0)), 0640)
	if err != nil {
		netns.Set(hostNetworkNamespaceHandle)
		activeNetworkNamespaceHandle, err = netns.Get()
		glog.Infof("Current network namespace after revert namespace to host network namespace: " + activeNetworkNamespaceHandle.String())
		activeNetworkNamespaceHandle.Close()
		return errors.New("Failed to disable rp_filter on `all` in the endpoint container")
	}

	glog.Infof("Successfully disabled rp_filter in endpoint " + endpointIP + ".")

	netns.Set(hostNetworkNamespaceHandle)
	activeNetworkNamespaceHandle, err = netns.Get()
	glog.Infof("Current network namespace after revert namespace to host network namespace: " + activeNetworkNamespaceHandle.String())
	activeNetworkNamespaceHandle.Close()
	return nil
}

func (nsc *NetworkServicesController) publishMetrics(serviceInfoMap serviceInfoMap) error {
	start := time.Now()
	defer func() {
		endTime := time.Since(start)
		controllerPublishMetricsTime.WithLabelValues().Set(float64(endTime))
		glog.Infof("Publishing Prometheus metrics took %v", endTime)
	}()
	ipvsSvcs, err := h.GetServices()
	if err != nil {
		return errors.New("Failed to list IPVS services: " + err.Error())
	}

	for _, svc := range serviceInfoMap {
		var protocol uint16
		var pushMetric bool
		var svcVip string

		switch aProtocol := svc.protocol; aProtocol {
		case "tcp":
			protocol = syscall.IPPROTO_TCP
		case "udp":
			protocol = syscall.IPPROTO_UDP
		default:
			protocol = syscall.IPPROTO_NONE
		}
		glog.Info("Publishing Prometheus metrics")
		for _, ipvsSvc := range ipvsSvcs {

			switch svcAddress := ipvsSvc.Address.String(); svcAddress {
			case svc.clusterIP.String():
				if protocol == ipvsSvc.Protocol && uint16(svc.port) == ipvsSvc.Port {
					pushMetric = true
					svcVip = svc.clusterIP.String()
				} else {
					pushMetric = false
				}
			case nsc.nodeIP.String():
				if protocol == ipvsSvc.Protocol && uint16(svc.port) == ipvsSvc.Port {
					pushMetric = true
					svcVip = nsc.nodeIP.String()
				} else {
					pushMetric = false
				}
			default:
				svcVip = ""
				pushMetric = false
			}

			if pushMetric {
				glog.V(3).Infof("Publishing metrics for %s/%s (%s:%d/%s)", svc.namespace, svc.name, svcVip, svc.port, svc.protocol)
				serviceBpsIn.WithLabelValues(svc.namespace, svc.name, svcVip, svc.protocol, strconv.Itoa(svc.port)).Set(float64(ipvsSvc.Stats.BPSIn))
				serviceBpsOut.WithLabelValues(svc.namespace, svc.name, svcVip, svc.protocol, strconv.Itoa(svc.port)).Set(float64(ipvsSvc.Stats.BPSOut))
				serviceBytesIn.WithLabelValues(svc.namespace, svc.name, svcVip, svc.protocol, strconv.Itoa(svc.port)).Set(float64(ipvsSvc.Stats.BytesIn))
				serviceBytesOut.WithLabelValues(svc.namespace, svc.name, svcVip, svc.protocol, strconv.Itoa(svc.port)).Set(float64(ipvsSvc.Stats.BytesOut))
				serviceCPS.WithLabelValues(svc.namespace, svc.name, svcVip, svc.protocol, strconv.Itoa(svc.port)).Set(float64(ipvsSvc.Stats.CPS))
				servicePacketsIn.WithLabelValues(svc.namespace, svc.name, svcVip, svc.protocol, strconv.Itoa(svc.port)).Set(float64(ipvsSvc.Stats.PacketsIn))
				servicePacketsOut.WithLabelValues(svc.namespace, svc.name, svcVip, svc.protocol, strconv.Itoa(svc.port)).Set(float64(ipvsSvc.Stats.PacketsOut))
				servicePpsIn.WithLabelValues(svc.namespace, svc.name, svcVip, svc.protocol, strconv.Itoa(svc.port)).Set(float64(ipvsSvc.Stats.PPSIn))
				servicePpsOut.WithLabelValues(svc.namespace, svc.name, svcVip, svc.protocol, strconv.Itoa(svc.port)).Set(float64(ipvsSvc.Stats.PPSOut))
				serviceTotalConn.WithLabelValues(svc.namespace, svc.name, svcVip, svc.protocol, strconv.Itoa(svc.port)).Set(float64(ipvsSvc.Stats.Connections))
<<<<<<< HEAD
				controllerIpvsServices.WithLabelValues().Set(float64(len(ipvsSvcs)))
=======
>>>>>>> 1492f0b2
			}
		}
	}
	return nil
}

func buildServicesInfo() serviceInfoMap {
	serviceMap := make(serviceInfoMap)
	for _, svc := range watchers.ServiceWatcher.List() {

		if svc.Spec.ClusterIP == "None" || svc.Spec.ClusterIP == "" {
			glog.Infof("Skipping service name:%s namespace:%s as there is no cluster IP", svc.Name, svc.Namespace)
			continue
		}

		if svc.Spec.Type == "ExternalName" {
			glog.Infof("Skipping service name:%s namespace:%s due to service Type=%s", svc.Name, svc.Namespace, svc.Spec.Type)
			continue
		}

		for _, port := range svc.Spec.Ports {
			svcInfo := serviceInfo{
				clusterIP:   net.ParseIP(svc.Spec.ClusterIP),
				port:        int(port.Port),
				protocol:    strings.ToLower(string(port.Protocol)),
				nodePort:    int(port.NodePort),
				name:        svc.ObjectMeta.Name,
				namespace:   svc.ObjectMeta.Namespace,
				externalIPs: make([]string, len(svc.Spec.ExternalIPs)),
				local:       false,
			}
			dsrMethod, ok := svc.ObjectMeta.Annotations["kube-router.io/service.dsr"]
			if ok {
				svcInfo.directServerReturn = true
				svcInfo.directServerReturnMethod = dsrMethod
			}
			svcInfo.scheduler = ipvs.RoundRobin
			schedulingMethod, ok := svc.ObjectMeta.Annotations["kube-router.io/service.scheduler"]
			if ok {
				if schedulingMethod == ipvs.RoundRobin {
					svcInfo.scheduler = ipvs.RoundRobin
				} else if schedulingMethod == ipvs.LeastConnection {
					svcInfo.scheduler = ipvs.LeastConnection
				} else if schedulingMethod == ipvs.DestinationHashing {
					svcInfo.scheduler = ipvs.DestinationHashing
				} else if schedulingMethod == ipvs.SourceHashing {
					svcInfo.scheduler = ipvs.SourceHashing
				}
			}
			copy(svcInfo.externalIPs, svc.Spec.ExternalIPs)
			svcInfo.sessionAffinity = (svc.Spec.SessionAffinity == "ClientIP")
			_, svcInfo.hairpin = svc.ObjectMeta.Annotations["kube-router.io/service.hairpin"]
			_, svcInfo.local = svc.ObjectMeta.Annotations["kube-router.io/service.local"]

			svcId := generateServiceId(svc.Namespace, svc.Name, port.Name)
			serviceMap[svcId] = &svcInfo
		}
	}
	return serviceMap
}

func shuffle(endPoints []endpointsInfo) []endpointsInfo {
	for index1 := range endPoints {
		index2 := rand.Intn(index1 + 1)
		endPoints[index1], endPoints[index2] = endPoints[index2], endPoints[index1]
	}
	return endPoints
}

func buildEndpointsInfo() endpointsInfoMap {
	endpointsMap := make(endpointsInfoMap)
	for _, ep := range watchers.EndpointsWatcher.List() {
		for _, epSubset := range ep.Subsets {
			for _, port := range epSubset.Ports {
				svcId := generateServiceId(ep.Namespace, ep.Name, port.Name)
				endpoints := make([]endpointsInfo, 0)
				for _, addr := range epSubset.Addresses {
					endpoints = append(endpoints, endpointsInfo{ip: addr.IP, port: int(port.Port)})
				}
				endpointsMap[svcId] = shuffle(endpoints)
			}
		}
	}
	return endpointsMap
}

// Add an iptable rule to masquerad outbound IPVS traffic. IPVS nat requires that reverse path traffic
// to go through the director for its functioning. So the masquerade rule ensures source IP is modifed
// to node ip, so return traffic from real server (endpoint pods) hits the node/lvs director
func ensureMasqueradeIptablesRule(masqueradeAll bool, podCidr string) error {
	iptablesCmdHandler, err := iptables.New()
	if err != nil {
		return errors.New("Failed to initialize iptables executor" + err.Error())
	}
	var args []string
	if masqueradeAll {
		args = []string{"-m", "ipvs", "--ipvs", "--vdir", "ORIGINAL", "--vmethod", "MASQ", "-m", "comment", "--comment", "", "-j", "MASQUERADE"}
		err = iptablesCmdHandler.AppendUnique("nat", "POSTROUTING", args...)
		if err != nil {
			return errors.New("Failed to run iptables command" + err.Error())
		}
	}
	if len(podCidr) > 0 {
		//TODO: ipset should be used for destination podCidr(s) match after multiple podCidr(s) per node get supported
		args = []string{"-m", "ipvs", "--ipvs", "--vdir", "ORIGINAL", "--vmethod", "MASQ", "-m", "comment", "--comment", "",
			"!", "-s", podCidr, "!", "-d", podCidr, "-j", "MASQUERADE"}
		err = iptablesCmdHandler.AppendUnique("nat", "POSTROUTING", args...)
		if err != nil {
			return errors.New("Failed to run iptables command" + err.Error())
		}
	}
	glog.Infof("Successfully added iptables masquerad rule")
	return nil
}

// syncHairpinIptablesRules adds/removes iptables rules pertaining to traffic
// from an Endpoint (Pod) to its own service VIP. Rules are only applied if
// enabled globally via CLI argument or a service has an annotation requesting
// it.
func (nsc *NetworkServicesController) syncHairpinIptablesRules() error {
	//TODO: Use ipset?
	//TODO: Log a warning that this will not work without hairpin sysctl set on veth

	// Key is a string that will match iptables.List() rules
	// Value is a string[] with arguments that iptables transaction functions expect
	rulesNeeded := make(map[string][]string, 0)

	// Generate the rules that we need
	for svcName, svcInfo := range nsc.serviceMap {
		if nsc.globalHairpin || svcInfo.hairpin {
			for _, ep := range nsc.endpointsMap[svcName] {
				// Handle ClusterIP Service
				rule, ruleArgs := hairpinRuleFrom(svcInfo.clusterIP.String(), ep.ip, svcInfo.port)
				rulesNeeded[rule] = ruleArgs

				// Handle NodePort Service
				if svcInfo.nodePort != 0 {
					rule, ruleArgs := hairpinRuleFrom(nsc.nodeIP.String(), ep.ip, svcInfo.nodePort)
					rulesNeeded[rule] = ruleArgs
				}
			}
		}
	}

	// Cleanup (if needed) and return if there's no hairpin-mode Services
	if len(rulesNeeded) == 0 {
		glog.Infof("No hairpin-mode enabled services found -- no hairpin rules created")
		err := deleteHairpinIptablesRules()
		if err != nil {
			return errors.New("Error deleting hairpin rules: " + err.Error())
		}
		return nil
	}

	iptablesCmdHandler, err := iptables.New()
	if err != nil {
		return errors.New("Failed to initialize iptables executor" + err.Error())
	}

	// TODO: Factor these variables out
	hairpinChain := "KUBE-ROUTER-HAIRPIN"
	hasHairpinChain := false

	// TODO: Factor out this code
	chains, err := iptablesCmdHandler.ListChains("nat")
	if err != nil {
		return errors.New("Failed to list iptables chains: " + err.Error())
	}

	// TODO: Factor out this code
	for _, chain := range chains {
		if chain == hairpinChain {
			hasHairpinChain = true
		}
	}

	// Create a chain for hairpin rules, if needed
	if hasHairpinChain != true {
		err = iptablesCmdHandler.NewChain("nat", hairpinChain)
		if err != nil {
			return errors.New("Failed to create iptables chain \"" + hairpinChain +
				"\": " + err.Error())
		}
	}

	// Create a rule that targets our hairpin chain, if needed
	// TODO: Factor this static rule out
	jumpArgs := []string{"-m", "ipvs", "--vdir", "ORIGINAL", "-j", hairpinChain}
	err = iptablesCmdHandler.AppendUnique("nat", "POSTROUTING", jumpArgs...)
	if err != nil {
		return errors.New("Failed to add hairpin iptables jump rule: %s" + err.Error())
	}

	// Apply the rules we need
	for _, ruleArgs := range rulesNeeded {
		err = iptablesCmdHandler.AppendUnique("nat", hairpinChain, ruleArgs...)
		if err != nil {
			return errors.New("Failed to apply hairpin iptables rule: " + err.Error())
		}
	}

	rulesFromNode, err := iptablesCmdHandler.List("nat", hairpinChain)
	if err != nil {
		return errors.New("Failed to get rules from iptables chain \"" +
			hairpinChain + "\": " + err.Error())
	}

	// Delete invalid/outdated rules
	for _, ruleFromNode := range rulesFromNode {
		_, ruleIsNeeded := rulesNeeded[ruleFromNode]
		if !ruleIsNeeded {
			args := strings.Fields(ruleFromNode)
			if len(args) > 2 {
				args = args[2:] // Strip "-A CHAIN_NAME"

				err = iptablesCmdHandler.Delete("nat", hairpinChain, args...)
				if err != nil {
					glog.Errorf("Unable to delete hairpin rule \"%s\" from chain %s: %e", ruleFromNode, hairpinChain, err)
				} else {
					glog.Info("Deleted invalid/outdated hairpin rule \"%s\" from chain %s", ruleFromNode, hairpinChain)
				}
			} else {
				// Ignore the chain creation rule
				if ruleFromNode == "-N "+hairpinChain {
					continue
				}
				glog.Infof("Not removing invalid hairpin rule \"%s\" from chain %s", ruleFromNode, hairpinChain)
			}
		}
	}

	return nil
}

func hairpinRuleFrom(serviceIP string, endpointIP string, servicePort int) (string, []string) {
	// TODO: Factor hairpinChain out
	hairpinChain := "KUBE-ROUTER-HAIRPIN"

	ruleArgs := []string{"-s", endpointIP + "/32", "-d", endpointIP + "/32",
		"-m", "ipvs", "--vaddr", serviceIP, "--vport", strconv.Itoa(servicePort),
		"-j", "SNAT", "--to-source", serviceIP}

	// Trying to ensure this matches iptables.List()
	ruleString := "-A " + hairpinChain + " -s " + endpointIP + "/32" + " -d " +
		endpointIP + "/32" + " -m ipvs" + " --vaddr " + serviceIP + " --vport " +
		strconv.Itoa(servicePort) + " -j SNAT" + " --to-source " + serviceIP

	return ruleString, ruleArgs
}

func deleteHairpinIptablesRules() error {
	iptablesCmdHandler, err := iptables.New()
	if err != nil {
		return errors.New("Failed to initialize iptables executor" + err.Error())
	}

	// TODO: Factor out this code
	chains, err := iptablesCmdHandler.ListChains("nat")
	if err != nil {
		return errors.New("Failed to list iptables chains: " + err.Error())
	}

	// TODO: Factor these variables out
	hairpinChain := "KUBE-ROUTER-HAIRPIN"
	hasHairpinChain := false

	// TODO: Factor out this code
	for _, chain := range chains {
		if chain == hairpinChain {
			hasHairpinChain = true
			break
		}
	}

	// Nothing left to do if hairpin chain doesn't exist
	if !hasHairpinChain {
		return nil
	}

	// TODO: Factor this static jump rule out
	jumpArgs := []string{"-m", "ipvs", "--vdir", "ORIGINAL", "-j", hairpinChain}
	hasHairpinJumpRule, err := iptablesCmdHandler.Exists("nat", "POSTROUTING", jumpArgs...)
	if err != nil {
		return errors.New("Failed to search POSTROUTING iptable rules: " + err.Error())
	}

	// Delete the jump rule to the hairpin chain
	if hasHairpinJumpRule {
		err = iptablesCmdHandler.Delete("nat", "POSTROUTING", jumpArgs...)
		if err != nil {
			glog.Errorf("Unable to delete hairpin jump rule from chain \"POSTROUTING\": %e", err)
		} else {
			glog.Info("Deleted hairpin jump rule from chain \"POSTROUTING\"")
		}
	}

	// Flush and delete the chain for hairpin rules
	err = iptablesCmdHandler.ClearChain("nat", hairpinChain)
	if err != nil {
		return errors.New("Failed to flush iptables chain \"" + hairpinChain +
			"\": " + err.Error())
	}
	err = iptablesCmdHandler.DeleteChain("nat", hairpinChain)
	if err != nil {
		return errors.New("Failed to delete iptables chain \"" + hairpinChain +
			"\": " + err.Error())
	}
	return nil
}

func ensureIpvsConntrack() error {
	return ioutil.WriteFile("/proc/sys/net/ipv4/vs/conntrack", []byte(strconv.Itoa(1)), 0640)
}

func deleteMasqueradeIptablesRule() error {
	iptablesCmdHandler, err := iptables.New()
	if err != nil {
		return errors.New("Failed to initialize iptables executor" + err.Error())
	}
	postRoutingChainRules, err := iptablesCmdHandler.List("nat", "POSTROUTING")
	if err != nil {
		return errors.New("Failed to list iptable rules in POSTROUTING chain in nat table" + err.Error())
	}
	for i, rule := range postRoutingChainRules {
		if strings.Contains(rule, "ipvs") && strings.Contains(rule, "MASQUERADE") {
			err = iptablesCmdHandler.Delete("nat", "POSTROUTING", strconv.Itoa(i))
			if err != nil {
				return errors.New("Failed to run iptables command" + err.Error())
			}
			glog.Infof("Deleted iptables masquerade rule: %s", rule)
			break
		}
	}
	return nil
}

func ipvsServiceString(s *ipvs.Service) string {
	var flags, protocol string

	switch s.Protocol {
	case syscall.IPPROTO_TCP:
		protocol = "TCP"
	case syscall.IPPROTO_UDP:
		protocol = "UDP"
	default:
		protocol = "UNKNOWN"
	}

	if s.Flags&0x0001 != 0 {
		flags = flags + "[persistent port]"
	}

	if s.Flags&0x0002 != 0 {
		flags = flags + "[hashed entry]"
	}

	if s.Flags&0x0004 != 0 {
		flags = flags + "[one-packet scheduling]"
	}

	return fmt.Sprintf("%s:%s:%v (Flags: %s)", protocol, s.Address, s.Port, flags)
}

func ipvsDestinationString(d *ipvs.Destination) string {
	return fmt.Sprintf("%s:%v (Weight: %v)", d.Address, d.Port, d.Weight)
}

func ipvsSetPersistence(svc *ipvs.Service, p bool) {
	if p {
		svc.Flags |= 0x0001
		svc.Netmask |= 0xFFFFFFFF
		// TODO: once service manifest supports timeout time remove hardcoding
		svc.Timeout = 180 * 60
	} else {
		svc.Flags &^= 0x0001
		svc.Netmask &^= 0xFFFFFFFF
		svc.Timeout = 0
	}
}

func ipvsAddService(svcs []*ipvs.Service, vip net.IP, protocol, port uint16, persistent bool, scheduler string) (*ipvs.Service, error) {

	var err error
	for _, svc := range svcs {
		if vip.Equal(svc.Address) && protocol == svc.Protocol && port == svc.Port {
			if (persistent && (svc.Flags&0x0001) == 0) || (!persistent && (svc.Flags&0x0001) != 0) {
				ipvsSetPersistence(svc, persistent)

				err = h.UpdateService(svc)
				if err != nil {
					return nil, err
				}
				glog.Infof("Updated persistence/session-affinity for service: %s", ipvsServiceString(svc))
			}

			if scheduler != svc.SchedName {
				svc.SchedName = scheduler
				err = h.UpdateService(svc)
				if err != nil {
					return nil, errors.New("Failed to update the scheduler for the service due to " + err.Error())
				}
				glog.Infof("Updated schedule for the service: %s", ipvsServiceString(svc))
			}
			// TODO: Make this debug output when we get log levels
			// glog.Fatal("ipvs service %s:%s:%s already exists so returning", vip.String(),
			// 	protocol, strconv.Itoa(int(port)))

			return svc, nil
		}
	}

	svc := ipvs.Service{
		Address:       vip,
		AddressFamily: syscall.AF_INET,
		Protocol:      protocol,
		Port:          port,
		SchedName:     scheduler,
	}

	ipvsSetPersistence(&svc, persistent)

	err = h.NewService(&svc)
	if err != nil {
		return nil, err
	}
	glog.Infof("Successfully added service: %s", ipvsServiceString(&svc))
	return &svc, nil
}

// generateFwmark: generate a uint32 hash value using the IP address, port, protocol information
// TODO: collision can rarely happen but still need to be ruled out
// TODO: I ran into issues with FWMARK for any value above 2^15. Either policy
// routing and IPVS FWMARK service was not functioning with value above 2^15
func generateFwmark(ip, protocol, port string) uint32 {
	h := fnv.New32a()
	h.Write([]byte(ip + "-" + protocol + "-" + port))
	return h.Sum32() & 0x3FFF
}

// ipvsAddFWMarkService: creates a IPVS service using FWMARK
func ipvsAddFWMarkService(vip net.IP, protocol, port uint16, persistent bool, scheduler string) (*ipvs.Service, error) {

	var protocolStr string
	if protocol == syscall.IPPROTO_TCP {
		protocolStr = "tcp"
	} else if protocol == syscall.IPPROTO_UDP {
		protocolStr = "udp"
	} else {
		protocolStr = "unknown"
	}

	// generate a FWMARK value unique to the external IP + protocol+ port combination
	fwmark := generateFwmark(vip.String(), protocolStr, fmt.Sprint(port))

	svcs, err := h.GetServices()
	if err != nil {
		return nil, err
	}

	for _, svc := range svcs {
		if fwmark == svc.FWMark {
			if (persistent && (svc.Flags&0x0001) == 0) || (!persistent && (svc.Flags&0x0001) != 0) {
				ipvsSetPersistence(svc, persistent)

				err = h.UpdateService(svc)
				if err != nil {
					return nil, err
				}
				glog.Infof("Updated persistence/session-affinity for service: %s", ipvsServiceString(svc))
			}

			if scheduler != svc.SchedName {
				svc.SchedName = scheduler
				err = h.UpdateService(svc)
				if err != nil {
					return nil, errors.New("Failed to update the scheduler for the service due to " + err.Error())
				}
				glog.Infof("Updated schedule for the service: %s", ipvsServiceString(svc))
			}
			// TODO: Make this debug output when we get log levels
			// glog.Fatal("ipvs service %s:%s:%s already exists so returning", vip.String(),
			// 	protocol, strconv.Itoa(int(port)))

			return svc, nil
		}
	}

	svc := ipvs.Service{
		FWMark:        fwmark,
		AddressFamily: syscall.AF_INET,
		Protocol:      protocol,
		Port:          port,
		SchedName:     ipvs.RoundRobin,
	}

	ipvsSetPersistence(&svc, persistent)

	err = h.NewService(&svc)
	if err != nil {
		return nil, err
	}
	glog.Infof("Successfully added service: %s", ipvsServiceString(&svc))
	return &svc, nil
}

func ipvsAddServer(service *ipvs.Service, dest *ipvs.Destination, local bool, podCidr string) error {
	//for service.local enabled svc, only forward traffic to the pod on local node
	if local {
		_, ipnet, err := net.ParseCIDR(podCidr)
		if err != nil {
			glog.Infof("Failed to ParseCIDR %s for adding destination %s to the service %s",
				podCidr, ipvsDestinationString(dest), ipvsServiceString(service))
			return nil
		}
		if !ipnet.Contains(dest.Address) {
			return nil
		}
	}

	err := h.NewDestination(service, dest)
	if err == nil {
		glog.Infof("Successfully added destination %s to the service %s",
			ipvsDestinationString(dest), ipvsServiceString(service))
		return nil
	}

	if strings.Contains(err.Error(), IPVS_SERVER_EXISTS) {
		err = h.UpdateDestination(service, dest)
		if err != nil {
			return fmt.Errorf("Failed to update ipvs destination %s to the ipvs service %s due to : %s", dest.Address,
				ipvsDestinationString(dest), ipvsServiceString(service), err.Error())
		}
		// TODO: Make this debug output when we get log levels
		// glog.Infof("ipvs destination %s already exists in the ipvs service %s so not adding destination",
		// 	ipvsDestinationString(dest), ipvsServiceString(service))
	} else {
		return fmt.Errorf("Failed to add ipvs destination %s to the ipvs service %s due to : %s", dest.Address,
			ipvsDestinationString(dest), ipvsServiceString(service), err.Error())
	}
	return nil
}

const (
	customDSRRouteTableID    = "78"
	customDSRRouteTableName  = "kube-router-dsr"
	externalIPRouteTableId   = "79"
	externalIPRouteTableName = "external_ip"
)

// setupMangleTableRule: setsup iptable rule to FWMARK the traffic to exteranl IP vip
func setupMangleTableRule(ip string, protocol string, port string, fwmark string) error {
	iptablesCmdHandler, err := iptables.New()
	if err != nil {
		return errors.New("Failed to initialize iptables executor" + err.Error())
	}
	args := []string{"-d", ip, "-m", protocol, "-p", protocol, "--dport", port, "-j", "MARK", "--set-mark", fwmark}
	err = iptablesCmdHandler.AppendUnique("mangle", "PREROUTING", args...)
	if err != nil {
		return errors.New("Failed to run iptables command to set up FWMARK due to " + err.Error())
	}
	return nil
}

func cleanupMangleTableRule(ip string, protocol string, port string, fwmark string) error {
	iptablesCmdHandler, err := iptables.New()
	if err != nil {
		return errors.New("Failed to initialize iptables executor" + err.Error())
	}
	args := []string{"-d", ip, "-m", protocol, "-p", protocol, "--dport", port, "-j", "MARK", "--set-mark", fwmark}
	exists, err := iptablesCmdHandler.Exists("mangle", "PREROUTING", args...)
	if err != nil {
		return errors.New("Failed to cleanup iptables command to set up FWMARK due to " + err.Error())
	}
	if exists {
		err = iptablesCmdHandler.Delete("mangle", "PREROUTING", args...)
		if err != nil {
			return errors.New("Failed to cleanup iptables command to set up FWMARK due to " + err.Error())
		}
	}

	return nil
}

// For DSR it is required that we dont assign the VIP to any interface to avoid martian packets
// http://www.austintek.com/LVS/LVS-HOWTO/HOWTO/LVS-HOWTO.routing_to_VIP-less_director.html
// routeVIPTrafficToDirector: setups policy routing so that FWMARKed packets are deliverd locally
func routeVIPTrafficToDirector(fwmark string) error {
	out, err := exec.Command("ip", "rule", "list").Output()
	if err != nil {
		return errors.New("Failed to verify if `ip rule` exists due to: " + err.Error())
	}
	if !strings.Contains(string(out), fwmark) {
		err = exec.Command("ip", "rule", "add", "prio", "32764", "fwmark", fwmark, "table", customDSRRouteTableID).Run()
		if err != nil {
			return errors.New("Failed to add policy rule to lookup traffic to VIP through the custom " +
				" routing table due to " + err.Error())
		}
	}
	return nil
}

// For DSR it is required that we dont assign the VIP to any interface to avoid martian packets
// http://www.austintek.com/LVS/LVS-HOWTO/HOWTO/LVS-HOWTO.routing_to_VIP-less_director.html
// setupPolicyRoutingForDSR: setups policy routing so that FWMARKed packets are deliverd locally
func setupPolicyRoutingForDSR() error {
	b, err := ioutil.ReadFile("/etc/iproute2/rt_tables")
	if err != nil {
		return errors.New("Failed to setup policy routing required for DSR due to " + err.Error())
	}

	if !strings.Contains(string(b), customDSRRouteTableName) {
		f, err := os.OpenFile("/etc/iproute2/rt_tables", os.O_APPEND|os.O_WRONLY, 0600)
		if err != nil {
			return errors.New("Failed to setup policy routing required for DSR due to " + err.Error())
		}
		defer f.Close()
		if _, err = f.WriteString(customDSRRouteTableID + " " + customDSRRouteTableName + "\n"); err != nil {
			return errors.New("Failed to setup policy routing required for DSR due to " + err.Error())
		}
	}
	out, err := exec.Command("ip", "route", "list", "table", customDSRRouteTableID).Output()
	if err != nil {
		return errors.New("Failed to verify required default route exists. " +
			"Failed to setup policy routing required for DSR due to " + err.Error())
	}
	if !strings.Contains(string(out), " lo ") {
		if err = exec.Command("ip", "route", "add", "local", "default", "dev", "lo", "table",
			customDSRRouteTableID).Run(); err != nil {
			return errors.New("Failed to add route in custom route table due to: " + err.Error())
		}
	}
	return nil
}

// For DSR it is required that node needs to know how to route exteranl IP. Otherwise when endpoint
// directly responds back with source IP as external IP kernel will treat as martian packet.
// To prevent martian packets add route to exteranl IP through the `kube-bridge` interface
// setupRoutesForExternalIPForDSR: setups routing so that kernel does not think return packets as martians

func setupRoutesForExternalIPForDSR(serviceInfoMap serviceInfoMap) error {
	b, err := ioutil.ReadFile("/etc/iproute2/rt_tables")
	if err != nil {
		return errors.New("Failed to setup external ip routing table required for DSR due to " + err.Error())
	}

	if !strings.Contains(string(b), externalIPRouteTableName) {
		f, err := os.OpenFile("/etc/iproute2/rt_tables", os.O_APPEND|os.O_WRONLY, 0600)
		if err != nil {
			return errors.New("Failed setup external ip routing table required for DSR due to " + err.Error())
		}
		defer f.Close()
		if _, err = f.WriteString(externalIPRouteTableId + " " + externalIPRouteTableName + "\n"); err != nil {
			return errors.New("Failed setup external ip routing table required for DSR due to " + err.Error())
		}
	}

	out, err := exec.Command("ip", "route", "list", "table", externalIPRouteTableId).Output()
	if err != nil {
		return errors.New("Failed to verify required routing table for external IP's exists. " +
			"Failed to setup policy routing required for DSR due to " + err.Error())
	}

	out, err = exec.Command("ip", "rule", "list").Output()
	if err != nil {
		return errors.New("Failed to verify if `ip rule add prio 32765 from all lookup external_ip` exists due to: " + err.Error())
	}

	if !(strings.Contains(string(out), externalIPRouteTableName) || strings.Contains(string(out), externalIPRouteTableId)) {
		err = exec.Command("ip", "rule", "add", "prio", "32765", "from", "all", "lookup", externalIPRouteTableId).Run()
		if err != nil {
			glog.Infof("Failed to add policy rule `ip rule add prio 32765 from all lookup external_ip` due to " + err.Error())
			return errors.New("Failed to add policy rule `ip rule add prio 32765 from all lookup external_ip` due to " + err.Error())
		}
	}

	out, err = exec.Command("ip", "route", "list", "table", externalIPRouteTableId).Output()
	if err != nil {
		return errors.New("Failed to get routes in external_ip table due to: " + err.Error())
	}
	for _, svc := range serviceInfoMap {
		for _, externalIP := range svc.externalIPs {
			if !strings.Contains(string(out), externalIP) {
				if err = exec.Command("ip", "route", "add", externalIP, "dev", "kube-bridge", "table",
					externalIPRouteTableId).Run(); err != nil {
					return errors.New("Failed to add route for " + externalIP + " in custom route table for external IP's due to: " + err.Error())
				}
			}
		}
	}

	// TODO: cleanup routes for non-active exteranl IP's

	return nil
}

// unique identfier for a load-balanced service (namespace + name + portname)
func generateServiceId(namespace, svcName, port string) string {
	return namespace + "-" + svcName + "-" + port
}

// unique identfier for a load-balanced service (namespace + name + portname)
func generateIpPortId(ip, protocol, port string) string {
	return ip + "-" + protocol + "-" + port
}

// returns all IP addresses found on any network address in the system, excluding dummy and docker interfaces
func getAllLocalIPs() ([]netlink.Addr, error) {
	links, err := netlink.LinkList()
	if err != nil {
		return nil, errors.New("Could not load list of net interfaces: " + err.Error())
	}

	addrs := make([]netlink.Addr, 0)
	for _, link := range links {

		// do not include IPs for any interface that calls itself "dummy"
		// or any of the docker# interfaces
		if strings.Contains(link.Attrs().Name, "dummy") ||
			strings.Contains(link.Attrs().Name, "kube") ||
			strings.Contains(link.Attrs().Name, "docker") {

			continue
		}

		linkAddrs, err := netlink.AddrList(link, netlink.FAMILY_V4)
		if err != nil {
			return nil, errors.New("Failed to get IPs for interface: " + err.Error())
		}

		addrs = append(addrs, linkAddrs...)
	}

	return addrs, nil
}

func getKubeDummyInterface() (netlink.Link, error) {
	var dummyVipInterface netlink.Link
	dummyVipInterface, err := netlink.LinkByName(KUBE_DUMMY_IF)
	if err != nil && err.Error() == IFACE_NOT_FOUND {
		glog.Infof("Could not find dummy interface: " + KUBE_DUMMY_IF + " to assign cluster ip's, so creating one")
		err = netlink.LinkAdd(&netlink.Dummy{netlink.LinkAttrs{Name: KUBE_DUMMY_IF}})
		if err != nil {
			return nil, errors.New("Failed to add dummy interface:  " + err.Error())
		}
		dummyVipInterface, err = netlink.LinkByName(KUBE_DUMMY_IF)
		err = netlink.LinkSetUp(dummyVipInterface)
		if err != nil {
			return nil, errors.New("Failed to bring dummy interface up: " + err.Error())
		}
	}
	return dummyVipInterface, nil
}

// Cleanup cleans all the configurations (IPVS, iptables, links) done
func (nsc *NetworkServicesController) Cleanup() {
	// cleanup ipvs rules by flush
	glog.Infof("Cleaning up IPVS configuration permanently")

	handle, err := ipvs.New("")
	if err != nil {
		glog.Errorf("Failed to cleanup ipvs rules: %s", err.Error())
		return
	}

	handle.Close()

	// cleanup iptable masquerad rule
	err = deleteMasqueradeIptablesRule()
	if err != nil {
		glog.Errorf("Failed to cleanup iptable masquerade rule due to: %s", err.Error())
		return
	}

	// cleanup iptable hairpin rules
	err = deleteHairpinIptablesRules()
	if err != nil {
		glog.Errorf("Failed to cleanup iptable hairpin rules: %s", err.Error())
		return
	}

	// delete dummy interface used to assign cluster IP's
	dummyVipInterface, err := netlink.LinkByName(KUBE_DUMMY_IF)
	if err != nil {
		if err.Error() != IFACE_NOT_FOUND {
			glog.Infof("Dummy interface: " + KUBE_DUMMY_IF + " does not exist")
		}
	} else {
		err = netlink.LinkDel(dummyVipInterface)
		if err != nil {
			glog.Errorf("Could not delete dummy interface " + KUBE_DUMMY_IF + " due to " + err.Error())
			return
		}
	}
	glog.Infof("Successfully cleaned the ipvs configuration done by kube-router")
}

// NewNetworkServicesController returns NetworkServicesController object
func NewNetworkServicesController(clientset *kubernetes.Clientset, config *options.KubeRouterConfig) (*NetworkServicesController, error) {

	var err error
	h, err = ipvs.New("")
	if err != nil {
		return nil, err
	}
	// &h = handle

	nsc := NetworkServicesController{}
	nsc.syncPeriod = config.IpvsSyncPeriod
	nsc.globalHairpin = config.GlobalHairpinMode
	nsc.MetricsPort = config.MetricsPort
	nsc.MetricsPath = config.MetricsPath

	nsc.serviceMap = make(serviceInfoMap)
	nsc.endpointsMap = make(endpointsInfoMap)
	nsc.client = clientset

	nsc.masqueradeAll = false
	if config.MasqueradeAll {
		nsc.masqueradeAll = true
	}

	if config.NodePortBindOnAllIp {
		nsc.nodeportBindOnAllIp = true
	}

	if config.RunRouter {
		cidr, err := utils.GetPodCidrFromNodeSpec(nsc.client, config.HostnameOverride)
		if err != nil {
			return nil, fmt.Errorf("Failed to get pod CIDR details from Node.spec: %s", err.Error())
		}
		nsc.podCidr = cidr
	}

	node, err := utils.GetNodeObject(clientset, config.HostnameOverride)
	if err != nil {
		return nil, err
	}

	nsc.nodeHostName = node.Name
	nodeIP, err := utils.GetNodeIP(node)
	if err != nil {
		return nil, err
	}
	nsc.nodeIP = nodeIP

	watchers.EndpointsWatcher.RegisterHandler(&nsc)
	watchers.ServiceWatcher.RegisterHandler(&nsc)

	rand.Seed(time.Now().UnixNano())

	return &nsc, nil
}<|MERGE_RESOLUTION|>--- conflicted
+++ resolved
@@ -96,7 +96,6 @@
 		Name:      "service_bps_out",
 		Help:      "Outoging bytes per second",
 	}, []string{"namespace", "service_name", "service_vip", "protocol", "port"})
-<<<<<<< HEAD
 	controllerIpvsServices = prometheus.NewGaugeVec(prometheus.GaugeOpts{
 		Namespace: namespace,
 		Name:      "controller_ipvs_services",
@@ -112,8 +111,6 @@
 		Name:      "controller_ipvs_services_sync_time",
 		Help:      "Time it took for controller to sync ipvs services",
 	}, []string{})
-=======
->>>>>>> 1492f0b2
 )
 
 // NetworkServicesController enables local node as network service proxy through IPVS/LVS.
@@ -857,10 +854,7 @@
 				servicePpsIn.WithLabelValues(svc.namespace, svc.name, svcVip, svc.protocol, strconv.Itoa(svc.port)).Set(float64(ipvsSvc.Stats.PPSIn))
 				servicePpsOut.WithLabelValues(svc.namespace, svc.name, svcVip, svc.protocol, strconv.Itoa(svc.port)).Set(float64(ipvsSvc.Stats.PPSOut))
 				serviceTotalConn.WithLabelValues(svc.namespace, svc.name, svcVip, svc.protocol, strconv.Itoa(svc.port)).Set(float64(ipvsSvc.Stats.Connections))
-<<<<<<< HEAD
 				controllerIpvsServices.WithLabelValues().Set(float64(len(ipvsSvcs)))
-=======
->>>>>>> 1492f0b2
 			}
 		}
 	}
