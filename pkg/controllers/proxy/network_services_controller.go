--- conflicted
+++ resolved
@@ -916,379 +916,6 @@
 	return false
 }
 
-<<<<<<< HEAD
-// sync the ipvs service and server details configured to reflect the desired state of services and endpoint
-// as learned from services and endpoints information from the api server
-func (nsc *NetworkServicesController) syncIpvsServices(serviceInfoMap serviceInfoMap, endpointsInfoMap endpointsInfoMap) error {
-	var ipvsSvcs []*ipvs.Service
-	start := time.Now()
-
-	defer func() {
-		endTime := time.Since(start)
-		if nsc.MetricsEnabled {
-			metrics.ControllerIpvsServicesSyncTime.Observe(endTime.Seconds())
-		}
-		glog.V(1).Infof("sync ipvs services took %v", endTime)
-	}()
-
-	dummyVipInterface, err := nsc.ln.getKubeDummyInterface()
-	if err != nil {
-		return errors.New("Failed creating dummy interface: " + err.Error())
-	}
-
-	glog.V(1).Infof("Setting up policy routing required for Direct Server Return functionality.")
-	err = nsc.ln.setupPolicyRoutingForDSR()
-	if err != nil {
-		return errors.New("Failed setup PBR for DSR due to: " + err.Error())
-	}
-	glog.V(1).Infof("Custom routing table " + customDSRRouteTableName + " required for Direct Server Return is setup as expected.")
-
-	glog.V(1).Infof("Setting up custom route table required to add routes for external IP's.")
-	err = nsc.ln.setupRoutesForExternalIPForDSR(serviceInfoMap)
-	if err != nil {
-		glog.Errorf("Failed setup custom routing table required to add routes for external IP's due to: " + err.Error())
-		return errors.New("Failed setup custom routing table required to add routes for external IP's due to: " + err.Error())
-	}
-	glog.V(1).Infof("Custom routing table " + externalIPRouteTableName + " required for Direct Server Return is setup as expected.")
-
-	// map of active services and service endpoints
-	activeServiceEndpointMap := make(map[string][]string)
-
-	ipvsSvcs, err = nsc.ln.ipvsGetServices()
-	if err != nil {
-		return errors.New("Failed get list of IPVS services due to: " + err.Error())
-	}
-
-	for k, svc := range serviceInfoMap {
-		var protocol uint16
-
-		switch svc.protocol {
-		case "tcp":
-			protocol = syscall.IPPROTO_TCP
-		case "udp":
-			protocol = syscall.IPPROTO_UDP
-		default:
-			protocol = syscall.IPPROTO_NONE
-		}
-
-		endpoints := endpointsInfoMap[k]
-
-		if svc.local && !hasActiveEndpoints(svc, endpoints) {
-			glog.V(1).Infof("Skipping service %s/%s as it does not have active endpoints\n", svc.namespace, svc.name)
-			continue
-		}
-
-		// assign cluster IP of the service to the dummy interface so that its routable from the pod's on the node
-		err := nsc.ln.ipAddrAdd(dummyVipInterface, svc.clusterIP.String(), true)
-		if err != nil {
-			continue
-		}
-
-		// create IPVS service for the service to be exposed through the cluster ip
-		ipvsClusterVipSvc, err := nsc.ln.ipvsAddService(ipvsSvcs, svc.clusterIP, protocol, uint16(svc.port), svc.sessionAffinity, svc.scheduler, svc.flags)
-		if err != nil {
-			glog.Errorf("Failed to create ipvs service for cluster ip: %s", err.Error())
-			continue
-		}
-		var clusterServiceId = generateIpPortId(svc.clusterIP.String(), svc.protocol, strconv.Itoa(svc.port))
-		activeServiceEndpointMap[clusterServiceId] = make([]string, 0)
-
-		// create IPVS service for the service to be exposed through the nodeport
-		var ipvsNodeportSvcs []*ipvs.Service
-
-		var nodeServiceIds []string
-
-		if svc.nodePort != 0 {
-			if nsc.nodeportBindOnAllIp {
-				// bind on all interfaces instead
-				addrs, err := getAllLocalIPs()
-
-				if err != nil {
-					glog.Errorf("Could not get list of system addresses for ipvs services: %s", err.Error())
-					continue
-				}
-
-				if len(addrs) == 0 {
-					glog.Errorf("No IP addresses returned for nodeport service creation!")
-					continue
-				}
-
-				ipvsNodeportSvcs = make([]*ipvs.Service, len(addrs))
-				nodeServiceIds = make([]string, len(addrs))
-
-				for i, addr := range addrs {
-					ipvsNodeportSvcs[i], err = nsc.ln.ipvsAddService(ipvsSvcs, addr.IP, protocol, uint16(svc.nodePort), svc.sessionAffinity, svc.scheduler, svc.flags)
-					if err != nil {
-						glog.Errorf("Failed to create ipvs service for node port due to: %s", err.Error())
-						continue
-					}
-
-					nodeServiceIds[i] = generateIpPortId(addr.IP.String(), svc.protocol, strconv.Itoa(svc.nodePort))
-					activeServiceEndpointMap[nodeServiceIds[i]] = make([]string, 0)
-				}
-			} else {
-				ipvsNodeportSvcs = make([]*ipvs.Service, 1)
-				ipvsNodeportSvcs[0], err = nsc.ln.ipvsAddService(ipvsSvcs, nsc.nodeIP, protocol, uint16(svc.nodePort), svc.sessionAffinity, svc.scheduler, svc.flags)
-				if err != nil {
-					glog.Errorf("Failed to create ipvs service for node port due to: %s", err.Error())
-					continue
-				}
-
-				nodeServiceIds = make([]string, 1)
-				nodeServiceIds[0] = generateIpPortId(nsc.nodeIP.String(), svc.protocol, strconv.Itoa(svc.nodePort))
-				activeServiceEndpointMap[nodeServiceIds[0]] = make([]string, 0)
-			}
-		}
-
-		externalIpServices := make([]externalIPService, 0)
-		// create IPVS service for the service to be exposed through the external IP's
-		// For external IP (which are meant for ingress traffic) Kube-router setsup IPVS services
-		// based on FWMARK to enable Direct server return functionality. DSR requires a director
-		// without a VIP http://www.austintek.com/LVS/LVS-HOWTO/HOWTO/LVS-HOWTO.routing_to_VIP-less_director.html
-		// to avoid martian packets
-		extIPSet := sets.NewString(svc.externalIPs...)
-		if !svc.skipLbIps {
-			extIPSet = extIPSet.Union(sets.NewString(svc.loadBalancerIPs...))
-		}
-
-		for _, externalIP := range extIPSet.List() {
-			var externalIpServiceId string
-			if svc.directServerReturn && svc.directServerReturnMethod == "tunnel" {
-				ipvsExternalIPSvc, err := nsc.ln.ipvsAddFWMarkService(net.ParseIP(externalIP), protocol, uint16(svc.port), svc.sessionAffinity, svc.scheduler, svc.flags)
-				if err != nil {
-					glog.Errorf("Failed to create ipvs service for External IP: %s due to: %s", externalIP, err.Error())
-					continue
-				}
-				externalIpServices = append(externalIpServices, externalIPService{ipvsSvc: ipvsExternalIPSvc, externalIp: externalIP})
-				fwMark := generateFwmark(externalIP, svc.protocol, strconv.Itoa(svc.port))
-				externalIpServiceId = fmt.Sprint(fwMark)
-
-				// ensure there is iptables mangle table rule to FWMARK the packet
-				err = setupMangleTableRule(externalIP, svc.protocol, strconv.Itoa(svc.port), externalIpServiceId)
-				if err != nil {
-					glog.Errorf("Failed to setup mangle table rule to FMWARD the traffic to external IP")
-					continue
-				}
-
-				// ensure VIP less director. we dont assign VIP to any interface
-				err = nsc.ln.ipAddrDel(dummyVipInterface, externalIP)
-
-				// do policy routing to deliver the packet locally so that IPVS can pick the packet
-				err = routeVIPTrafficToDirector("0x" + fmt.Sprintf("%x", fwMark))
-				if err != nil {
-					glog.Errorf("Failed to setup ip rule to lookup traffic to external IP: %s through custom "+
-						"route table due to %s", externalIP, err.Error())
-					continue
-				}
-			} else {
-				// ensure director with vip assigned
-				err := nsc.ln.ipAddrAdd(dummyVipInterface, externalIP, true)
-				if err != nil && err.Error() != IFACE_HAS_ADDR {
-					glog.Errorf("Failed to assign external ip %s to dummy interface %s due to %s", externalIP, KUBE_DUMMY_IF, err.Error())
-				}
-
-				// create IPVS service for the service to be exposed through the external ip
-				ipvsExternalIPSvc, err := nsc.ln.ipvsAddService(ipvsSvcs, net.ParseIP(externalIP), protocol, uint16(svc.port), svc.sessionAffinity, svc.scheduler, svc.flags)
-				if err != nil {
-					glog.Errorf("Failed to create ipvs service for external ip: %s due to %s", externalIP, err.Error())
-					continue
-				}
-				externalIpServices = append(externalIpServices, externalIPService{ipvsSvc: ipvsExternalIPSvc, externalIp: externalIP})
-				externalIpServiceId = generateIpPortId(externalIP, svc.protocol, strconv.Itoa(svc.port))
-
-				// ensure there is NO iptables mangle table rule to FWMARK the packet
-				fwMark := fmt.Sprint(generateFwmark(externalIP, svc.protocol, strconv.Itoa(svc.port)))
-				err = nsc.ln.cleanupMangleTableRule(externalIP, svc.protocol, strconv.Itoa(svc.port), fwMark)
-				if err != nil {
-					glog.Errorf("Failed to verify and cleanup any mangle table rule to FMWARD the traffic to external IP due to " + err.Error())
-					continue
-				}
-			}
-
-			activeServiceEndpointMap[externalIpServiceId] = make([]string, 0)
-			for _, endpoint := range endpoints {
-				if !svc.local || (svc.local && endpoint.isLocal) {
-					activeServiceEndpointMap[externalIpServiceId] = append(activeServiceEndpointMap[externalIpServiceId], endpoint.ip)
-				}
-			}
-		}
-
-		// add IPVS remote server to the IPVS service
-		for _, endpoint := range endpoints {
-			dst := ipvs.Destination{
-				Address:       net.ParseIP(endpoint.ip),
-				AddressFamily: syscall.AF_INET,
-				Port:          uint16(endpoint.port),
-				Weight:        endpoint.weight,
-			}
-
-			if !svc.local || (svc.local && endpoint.isLocal) {
-				err := nsc.ln.ipvsAddServer(ipvsClusterVipSvc, &dst)
-				if err != nil {
-					glog.Errorf(err.Error())
-				} else {
-					activeServiceEndpointMap[clusterServiceId] = append(activeServiceEndpointMap[clusterServiceId], endpoint.ip)
-				}
-			}
-
-			if svc.nodePort != 0 {
-				for i := 0; i < len(ipvsNodeportSvcs); i++ {
-					if !svc.local || (svc.local && endpoint.isLocal) {
-						err := nsc.ln.ipvsAddServer(ipvsNodeportSvcs[i], &dst)
-						if err != nil {
-							glog.Errorf(err.Error())
-						} else {
-							activeServiceEndpointMap[nodeServiceIds[i]] = append(activeServiceEndpointMap[nodeServiceIds[i]], endpoint.ip)
-						}
-					}
-				}
-			}
-
-			for _, externalIpService := range externalIpServices {
-				if svc.local && !endpoint.isLocal {
-					continue
-				}
-
-				if svc.directServerReturn && svc.directServerReturnMethod == "tunnel" {
-					dst.ConnectionFlags = ipvs.ConnectionFlagTunnel
-				}
-
-				// add server to IPVS service
-				err := nsc.ln.ipvsAddServer(externalIpService.ipvsSvc, &dst)
-				if err != nil {
-					glog.Errorf(err.Error())
-				}
-
-				// For now just support IPVS tunnel mode, we can add other ways of DSR in future
-				if svc.directServerReturn && svc.directServerReturnMethod == "tunnel" {
-
-					podObj, err := nsc.getPodObjectForEndpoint(endpoint.ip)
-					if err != nil {
-						glog.Errorf("Failed to find endpoint with ip: " + endpoint.ip + ". so skipping peparing endpoint for DSR")
-						continue
-					}
-
-					// we are only concerned with endpoint pod running on current node
-					if strings.Compare(podObj.Status.HostIP, nsc.nodeIP.String()) != 0 {
-						continue
-					}
-
-					containerID := strings.TrimPrefix(podObj.Status.ContainerStatuses[0].ContainerID, "docker://")
-					if containerID == "" {
-						glog.Errorf("Failed to find container id for the endpoint with ip: " + endpoint.ip + " so skipping peparing endpoint for DSR")
-						continue
-					}
-
-					err = nsc.ln.prepareEndpointForDsr(containerID, endpoint.ip, externalIpService.externalIp)
-					if err != nil {
-						glog.Errorf("Failed to prepare endpoint %s to do direct server return due to %s", endpoint.ip, err.Error())
-					}
-				}
-			}
-		}
-	}
-
-	// cleanup stale IPs on dummy interface
-	glog.V(1).Info("Cleaning up if any, old service IPs on dummy interface")
-	addrActive := make(map[string]bool)
-	for k := range activeServiceEndpointMap {
-		// verify active and its a generateIpPortId() type service
-		if strings.Contains(k, "-") {
-			parts := strings.SplitN(k, "-", 3)
-			addrActive[parts[0]] = true
-		}
-	}
-
-	var addrs []netlink.Addr
-	addrs, err = netlink.AddrList(dummyVipInterface, netlink.FAMILY_V4)
-	if err != nil {
-		return errors.New("Failed to list dummy interface IPs: " + err.Error())
-	}
-	for _, addr := range addrs {
-		isActive := addrActive[addr.IP.String()]
-		if !isActive {
-			glog.V(1).Infof("Found an IP %s which is no longer needed so cleaning up", addr.IP.String())
-			err := nsc.ln.ipAddrDel(dummyVipInterface, addr.IP.String())
-			if err != nil {
-				glog.Errorf("Failed to delete stale IP %s due to: %s",
-					addr.IP.String(), err.Error())
-				continue
-			}
-		}
-	}
-
-	// cleanup stale ipvs service and servers
-	glog.V(1).Info("Cleaning up if any, old ipvs service and servers which are no longer needed")
-	ipvsSvcs, err = nsc.ln.ipvsGetServices()
-
-	if err != nil {
-		return errors.New("Failed to list IPVS services: " + err.Error())
-	}
-	var protocol string
-	for _, ipvsSvc := range ipvsSvcs {
-		if ipvsSvc.Protocol == syscall.IPPROTO_TCP {
-			protocol = "tcp"
-		} else {
-			protocol = "udp"
-		}
-		var key string
-		if ipvsSvc.Address != nil {
-			key = generateIpPortId(ipvsSvc.Address.String(), protocol, strconv.Itoa(int(ipvsSvc.Port)))
-		} else if ipvsSvc.FWMark != 0 {
-			key = fmt.Sprint(ipvsSvc.FWMark)
-		} else {
-			continue
-		}
-
-		endpoints, ok := activeServiceEndpointMap[key]
-		// Only delete the service if it's not there anymore to prevent flapping
-		// old: if !ok || len(endpoints) == 0 {
-		if !ok {
-			glog.V(1).Infof("Found a IPVS service %s which is no longer needed so cleaning up",
-				ipvsServiceString(ipvsSvc))
-			err := nsc.ln.ipvsDelService(ipvsSvc)
-			if err != nil {
-				glog.Errorf("Failed to delete stale IPVS service %s due to: %s",
-					ipvsServiceString(ipvsSvc), err.Error())
-				continue
-			}
-		} else {
-			dsts, err := nsc.ln.ipvsGetDestinations(ipvsSvc)
-			if err != nil {
-				glog.Errorf("Failed to get list of servers from ipvs service")
-			}
-			for _, dst := range dsts {
-				validEp := false
-				for _, ep := range endpoints {
-					if ep == dst.Address.String() {
-						validEp = true
-						break
-					}
-				}
-				if !validEp {
-					glog.V(1).Infof("Found a destination %s in service %s which is no longer needed so cleaning up",
-						ipvsDestinationString(dst), ipvsServiceString(ipvsSvc))
-					err = nsc.ipvsDeleteDestination(ipvsSvc, dst)
-					if err != nil {
-						glog.Errorf("Failed to delete destination %s from ipvs service %s",
-							ipvsDestinationString(dst), ipvsServiceString(ipvsSvc))
-					}
-				}
-			}
-		}
-	}
-
-	err = nsc.syncIpvsFirewall()
-	if err != nil {
-		glog.Errorf("Error syncing ipvs svc iptables rules: %s", err.Error())
-	}
-
-	glog.V(1).Info("IPVS servers and services are synced to desired state")
-	return nil
-}
-
-=======
->>>>>>> 3ab31ab9
 func (nsc *NetworkServicesController) getPodObjectForEndpoint(endpointIP string) (*api.Pod, error) {
 	for _, obj := range nsc.podLister.List() {
 		pod := obj.(*api.Pod)
@@ -2632,8 +2259,17 @@
 		},
 	}
 }
-
-<<<<<<< HEAD
+}
+
+func (nsc *NetworkServicesController) handleServiceAdd(obj interface{}) {
+	service, ok := obj.(*api.Service)
+	if !ok {
+		glog.Errorf("unexpected object type: %v", obj)
+		return
+	}
+	nsc.OnServiceUpdate(service)
+}
+
 func (nsc *NetworkServicesController) newNodeEventHandler() cache.ResourceEventHandler {
 	return cache.ResourceEventHandlerFuncs{
 		AddFunc: func(obj interface{}) {
@@ -2646,16 +2282,6 @@
 			nsc.OnNodeUpdate(obj)
 		},
 	}
-=======
-func (nsc *NetworkServicesController) handleServiceAdd(obj interface{}) {
-	service, ok := obj.(*api.Service)
-	if !ok {
-		glog.Errorf("unexpected object type: %v", obj)
-		return
-	}
-	nsc.OnServiceUpdate(service)
-}
-
 func (nsc *NetworkServicesController) handleServiceUpdate(oldObj, newObj interface{}) {
 	_, ok := oldObj.(*api.Service)
 	if !ok {
@@ -2684,7 +2310,6 @@
 		}
 	}
 	nsc.OnServiceUpdate(service)
->>>>>>> 3ab31ab9
 }
 
 // NewNetworkServicesController returns NetworkServicesController object
